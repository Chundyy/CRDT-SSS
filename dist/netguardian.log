--- conflicted
+++ resolved
@@ -26,114 +26,6 @@
 2025-10-27 18:03:44,262 - src.auth.auth_manager - INFO - User logged out successfully: oliv
 2025-10-27 18:03:44,262 - src.database.db_manager - INFO - Database connection closed
 2025-10-27 18:03:44,358 - src.gui.main_window - INFO - Application closed successfully
-<<<<<<< HEAD
-2025-10-28 14:37:39,691 - src.database.db_manager - INFO - PostgreSQL database connection established
-2025-10-28 14:37:39,997 - src.database.db_manager - INFO - Database tables initialized successfully (PostgreSQL)
-2025-10-28 14:37:40,907 - src.gui.main_window - INFO - Login window displayed
-2025-10-28 14:37:40,944 - src.gui.main_window - INFO - Main window initialized
-2025-10-28 14:37:40,944 - __main__ - INFO - NetGuardian application started
-2025-10-28 14:37:49,403 - src.auth.auth_manager - INFO - User logged in successfully: oliv
-2025-10-28 14:37:49,403 - src.gui.main_window - INFO - Login successful for user: oliv
-2025-10-28 14:37:49,442 - src.file_manager.file_handler - INFO - Created user storage directory: ./local_files\user_102
-2025-10-28 14:37:50,067 - paramiko.transport - INFO - Connected (version 2.0, client OpenSSH_9.2p1)
-2025-10-28 14:37:50,458 - paramiko.transport - INFO - Authentication (password) successful!
-2025-10-28 14:37:51,054 - paramiko.transport.sftp - INFO - [chan 0] Opened sftp connection (server version 3)
-2025-10-28 14:37:51,149 - paramiko.transport.sftp - INFO - [chan 0] sftp session closed.
-2025-10-28 14:37:51,207 - src.gui.main_window - INFO - Dashboard displayed
-2025-10-28 14:37:56,393 - paramiko.transport - INFO - Connected (version 2.0, client OpenSSH_9.2p1)
-2025-10-28 14:37:56,746 - paramiko.transport - INFO - Authentication (password) successful!
-2025-10-28 14:37:56,940 - paramiko.transport.sftp - INFO - [chan 0] Opened sftp connection (server version 3)
-2025-10-28 14:37:56,969 - paramiko.transport.sftp - INFO - [chan 0] sftp session closed.
-2025-10-28 14:37:58,054 - paramiko.transport - INFO - Connected (version 2.0, client OpenSSH_9.2p1)
-2025-10-28 14:37:58,417 - paramiko.transport - INFO - Authentication (password) successful!
-2025-10-28 14:37:58,605 - paramiko.transport.sftp - INFO - [chan 0] Opened sftp connection (server version 3)
-2025-10-28 14:37:58,671 - paramiko.transport.sftp - INFO - [chan 0] sftp session closed.
-2025-10-28 14:38:00,356 - paramiko.transport - INFO - Connected (version 2.0, client OpenSSH_9.2p1)
-2025-10-28 14:38:00,700 - paramiko.transport - INFO - Authentication (password) successful!
-2025-10-28 14:38:00,908 - paramiko.transport.sftp - INFO - [chan 0] Opened sftp connection (server version 3)
-2025-10-28 14:38:00,916 - paramiko.transport.sftp - INFO - [chan 0] sftp session closed.
-2025-10-28 14:38:03,135 - paramiko.transport - INFO - Connected (version 2.0, client OpenSSH_9.2p1)
-2025-10-28 14:38:03,472 - paramiko.transport - INFO - Authentication (password) successful!
-2025-10-28 14:38:03,651 - paramiko.transport.sftp - INFO - [chan 0] Opened sftp connection (server version 3)
-2025-10-28 14:38:03,714 - paramiko.transport.sftp - INFO - [chan 0] sftp session closed.
-2025-10-28 14:38:05,713 - paramiko.transport - INFO - Connected (version 2.0, client OpenSSH_9.2p1)
-2025-10-28 14:38:06,098 - paramiko.transport - INFO - Authentication (password) successful!
-2025-10-28 14:38:06,270 - paramiko.transport.sftp - INFO - [chan 0] Opened sftp connection (server version 3)
-2025-10-28 14:38:06,331 - paramiko.transport.sftp - INFO - [chan 0] sftp session closed.
-2025-10-28 14:38:08,733 - paramiko.transport - INFO - Connected (version 2.0, client OpenSSH_9.2p1)
-2025-10-28 14:38:09,076 - paramiko.transport - INFO - Authentication (password) successful!
-2025-10-28 14:38:09,288 - paramiko.transport.sftp - INFO - [chan 0] Opened sftp connection (server version 3)
-2025-10-28 14:38:09,305 - paramiko.transport.sftp - INFO - [chan 0] sftp session closed.
-2025-10-28 14:38:10,402 - paramiko.transport - INFO - Connected (version 2.0, client OpenSSH_9.2p1)
-2025-10-28 14:38:10,802 - paramiko.transport - INFO - Authentication (password) successful!
-2025-10-28 14:38:10,986 - paramiko.transport.sftp - INFO - [chan 0] Opened sftp connection (server version 3)
-2025-10-28 14:38:11,085 - paramiko.transport.sftp - INFO - [chan 0] sftp session closed.
-2025-10-28 14:38:12,977 - paramiko.transport - INFO - Connected (version 2.0, client OpenSSH_9.2p1)
-2025-10-28 14:38:13,365 - paramiko.transport - INFO - Authentication (password) successful!
-2025-10-28 14:38:13,565 - paramiko.transport.sftp - INFO - [chan 0] Opened sftp connection (server version 3)
-2025-10-28 14:38:13,627 - paramiko.transport.sftp - INFO - [chan 0] sftp session closed.
-2025-10-28 14:38:15,070 - src.auth.auth_manager - INFO - User logged out successfully: oliv
-2025-10-28 14:38:15,070 - src.database.db_manager - INFO - Database connection closed
-2025-10-28 14:38:15,159 - src.gui.main_window - INFO - Application closed successfully
-2025-10-28 14:38:33,477 - src.database.db_manager - INFO - PostgreSQL database connection established
-2025-10-28 14:38:33,841 - src.database.db_manager - INFO - Database tables initialized successfully (PostgreSQL)
-2025-10-28 14:38:34,559 - src.gui.main_window - INFO - Login window displayed
-2025-10-28 14:38:34,606 - src.gui.main_window - INFO - Main window initialized
-2025-10-28 14:38:34,606 - __main__ - INFO - NetGuardian application started
-2025-10-28 14:38:37,307 - src.auth.auth_manager - INFO - User logged in successfully: oliv
-2025-10-28 14:38:37,307 - src.gui.main_window - INFO - Login successful for user: oliv
-2025-10-28 14:38:38,026 - paramiko.transport - INFO - Connected (version 2.0, client OpenSSH_9.2p1)
-2025-10-28 14:38:38,367 - paramiko.transport - INFO - Authentication (password) successful!
-2025-10-28 14:38:38,986 - paramiko.transport.sftp - INFO - [chan 0] Opened sftp connection (server version 3)
-2025-10-28 14:38:39,055 - paramiko.transport.sftp - INFO - [chan 0] sftp session closed.
-2025-10-28 14:38:39,129 - src.gui.main_window - INFO - Dashboard displayed
-2025-10-28 14:38:44,394 - paramiko.transport - INFO - Connected (version 2.0, client OpenSSH_9.2p1)
-2025-10-28 14:38:44,735 - paramiko.transport - INFO - Authentication (password) successful!
-2025-10-28 14:38:44,913 - paramiko.transport.sftp - INFO - [chan 0] Opened sftp connection (server version 3)
-2025-10-28 14:38:44,933 - paramiko.transport.sftp - INFO - [chan 0] sftp session closed.
-2025-10-28 14:38:46,279 - paramiko.transport - INFO - Connected (version 2.0, client OpenSSH_9.2p1)
-2025-10-28 14:38:46,672 - paramiko.transport - INFO - Authentication (password) successful!
-2025-10-28 14:38:46,813 - paramiko.transport.sftp - INFO - [chan 0] Opened sftp connection (server version 3)
-2025-10-28 14:38:46,871 - paramiko.transport.sftp - INFO - [chan 0] sftp session closed.
-2025-10-28 14:39:21,816 - paramiko.transport - INFO - Connected (version 2.0, client OpenSSH_9.2p1)
-2025-10-28 14:39:22,223 - paramiko.transport - INFO - Authentication (password) successful!
-2025-10-28 14:39:22,825 - paramiko.transport.sftp - INFO - [chan 0] Opened sftp connection (server version 3)
-2025-10-28 14:39:23,003 - paramiko.transport.sftp - INFO - [chan 0] sftp session closed.
-2025-10-28 14:39:23,855 - paramiko.transport - INFO - Connected (version 2.0, client OpenSSH_9.2p1)
-2025-10-28 14:39:24,260 - paramiko.transport - INFO - Authentication (password) successful!
-2025-10-28 14:39:24,489 - paramiko.transport.sftp - INFO - [chan 0] Opened sftp connection (server version 3)
-2025-10-28 14:39:24,614 - paramiko.transport.sftp - INFO - [chan 0] sftp session closed.
-2025-10-28 14:39:59,685 - paramiko.transport - INFO - Connected (version 2.0, client OpenSSH_9.2p1)
-2025-10-28 14:40:00,114 - paramiko.transport - INFO - Authentication (password) successful!
-2025-10-28 14:40:00,830 - paramiko.transport.sftp - INFO - [chan 0] Opened sftp connection (server version 3)
-2025-10-28 14:40:00,983 - paramiko.transport.sftp - INFO - [chan 0] sftp session closed.
-2025-10-28 14:47:27,324 - src.auth.auth_manager - INFO - User logged out successfully: oliv
-2025-10-28 14:47:27,328 - src.database.db_manager - INFO - Database connection closed
-2025-10-28 14:47:27,427 - src.gui.main_window - INFO - Application closed successfully
-2025-10-28 14:49:08,198 - src.database.db_manager - INFO - PostgreSQL database connection established
-2025-10-28 14:49:08,764 - src.database.db_manager - INFO - Database tables initialized successfully (PostgreSQL)
-2025-10-28 14:49:09,552 - src.gui.main_window - INFO - Login window displayed
-2025-10-28 14:49:09,575 - src.gui.main_window - INFO - Main window initialized
-2025-10-28 14:49:09,577 - __main__ - INFO - NetGuardian application started
-2025-10-28 14:49:20,228 - src.auth.auth_manager - WARNING - Login attempt for non-existent user: gerallisboa
-2025-10-28 14:49:25,623 - src.auth.auth_manager - WARNING - Login attempt for non-existent user: gerallisboa
-2025-10-28 14:49:29,860 - src.auth.auth_manager - WARNING - Login attempt for non-existent user: gerallisboa
-2025-10-28 14:49:33,696 - src.auth.auth_manager - WARNING - Login attempt for non-existent user: gerallisboa
-2025-10-28 14:49:52,170 - src.auth.auth_manager - WARNING - Login attempt for non-existent user: gerallisboa
-2025-10-28 14:50:05,233 - src.auth.auth_manager - WARNING - Login attempt for non-existent user: gerallisboa
-2025-10-28 14:50:57,018 - src.auth.auth_manager - WARNING - Invalid password attempt for user: Geral Lisboa
-2025-10-28 14:53:36,372 - src.auth.auth_manager - INFO - User logged in successfully: Geral Lisboa
-2025-10-28 14:53:36,372 - src.gui.main_window - INFO - Login successful for user: Geral Lisboa
-2025-10-28 14:53:36,453 - src.file_manager.file_handler - INFO - Created user storage directory: ./local_files\user_105
-2025-10-28 14:53:37,251 - paramiko.transport - INFO - Connected (version 2.0, client OpenSSH_9.2p1)
-2025-10-28 14:53:37,830 - paramiko.transport - INFO - Authentication (password) successful!
-2025-10-28 14:53:38,402 - paramiko.transport.sftp - INFO - [chan 0] Opened sftp connection (server version 3)
-2025-10-28 14:53:38,596 - paramiko.transport.sftp - INFO - [chan 0] sftp session closed.
-2025-10-28 14:53:38,666 - src.gui.main_window - INFO - Dashboard displayed
-2025-10-28 14:54:11,668 - src.auth.auth_manager - INFO - User logged out successfully: Geral Lisboa
-2025-10-28 14:54:11,668 - src.database.db_manager - INFO - Database connection closed
-2025-10-28 14:54:11,830 - src.gui.main_window - INFO - Application closed successfully
-=======
 2025-10-28 12:31:46,270 - src.database.db_manager - INFO - PostgreSQL database connection established
 2025-10-28 12:31:46,608 - src.database.db_manager - INFO - Database tables initialized successfully (PostgreSQL)
 2025-10-28 12:31:47,737 - src.gui.main_window - INFO - Login window displayed
@@ -149,5 +41,4 @@
 2025-10-28 12:31:56,481 - src.gui.main_window - INFO - Dashboard displayed
 2025-10-28 12:32:01,351 - src.auth.auth_manager - INFO - User logged out successfully: oliv
 2025-10-28 12:32:01,351 - src.database.db_manager - INFO - Database connection closed
-2025-10-28 12:32:01,444 - src.gui.main_window - INFO - Application closed successfully
->>>>>>> f2fda77d
+2025-10-28 12:32:01,444 - src.gui.main_window - INFO - Application closed successfully